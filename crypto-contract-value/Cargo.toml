--- conflicted
+++ resolved
@@ -11,15 +11,9 @@
 # See more keys and their definitions at https://doc.rust-lang.org/cargo/reference/manifest.html
 
 [dependencies]
-<<<<<<< HEAD
-crypto-market-type = { git="https://github.com/wmjtyd/crypto-crawler-rs" }
-crypto-pair = { git="https://github.com/wmjtyd/crypto-crawler-rs" }
+crypto-market-type = { git = "https://github.com/wmjtyd/crypto-crawler-rs" }
+crypto-pair = { git = "https://github.com/wmjtyd/crypto-crawler-rs" }
 once_cell = "1.13.0"
-=======
-crypto-market-type = "1.1.1"
-crypto-pair = "2.2.11"
-once_cell = "1.12.0"
->>>>>>> 60553e6f
 reqwest = { version = "0.11.11", features = ["blocking", "gzip"] }
 serde = { version = "1.0.138", features = ["derive"] }
 serde_json = "1.0.82"