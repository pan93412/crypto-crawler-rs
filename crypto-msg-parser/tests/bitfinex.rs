mod utils;

const EXCHANGE_NAME: &str = "bitfinex";

#[cfg(test)]
mod trade {
    use super::EXCHANGE_NAME;
    use crypto_market_type::MarketType;
    use crypto_message::TradeSide;
    use crypto_msg_parser::{extract_symbol, extract_timestamp, parse_trade, round};

    #[test]
    fn spot_te() {
        let raw_msg = r#"[{"symbol":"tBTCUST","channel":"trades"},"te",[637771130,1615232733897,0.11546588,51350]]"#;
        let trade = &parse_trade(EXCHANGE_NAME, MarketType::Spot, raw_msg).unwrap()[0];

        crate::utils::check_trade_fields(
            EXCHANGE_NAME,
            MarketType::Spot,
            "BTC/USDT".to_string(),
            extract_symbol(EXCHANGE_NAME, MarketType::Spot, raw_msg).unwrap(),
            trade,
            raw_msg,
        );
        assert_eq!(
            1615232733897,
            extract_timestamp(EXCHANGE_NAME, MarketType::Spot, raw_msg)
                .unwrap()
                .unwrap()
        );

        assert_eq!(trade.quantity_base, 0.11546588);
        assert_eq!(trade.quantity_quote, round(0.11546588 * 51350.0));
        assert_eq!(trade.quantity_contract, None);

        assert_eq!(trade.side, TradeSide::Buy);
    }

    #[test]
    fn spot_tu() {
        let raw_msg = r#"[{"symbol":"tBTCUST","channel":"trades"},"tu",[637771130,1615232733897,0.11546588,51350]]"#;
        let trade = &parse_trade(EXCHANGE_NAME, MarketType::Spot, raw_msg).unwrap()[0];

        crate::utils::check_trade_fields(
            EXCHANGE_NAME,
            MarketType::Spot,
            "BTC/USDT".to_string(),
            extract_symbol(EXCHANGE_NAME, MarketType::Spot, raw_msg).unwrap(),
            trade,
            raw_msg,
        );
        assert_eq!(
            1615232733897,
            extract_timestamp(EXCHANGE_NAME, MarketType::Spot, raw_msg)
                .unwrap()
                .unwrap()
        );

        assert_eq!(trade.quantity_base, 0.11546588);
        assert_eq!(trade.quantity_quote, round(0.11546588 * 51350.0));
        assert_eq!(trade.quantity_contract, None);

        assert_eq!(trade.side, TradeSide::Buy);
    }

    #[test]
    fn spot_snapshot() {
        let raw_msg = r#"[{"channel":"trades","symbol":"tBTCUST"},[[647229117,1616217509543,0.0033,58239],[647229114,1616217326462,0.05605347,58296],[647229113,1616217326462,0.00102018,58296]]]"#;
        let trades = &parse_trade(EXCHANGE_NAME, MarketType::Spot, raw_msg).unwrap();

        assert_eq!(trades.len(), 3);

        for trade in trades.iter() {
            crate::utils::check_trade_fields(
                EXCHANGE_NAME,
                MarketType::Spot,
                "BTC/USDT".to_string(),
                extract_symbol(EXCHANGE_NAME, MarketType::Spot, raw_msg).unwrap(),
                trade,
                raw_msg,
            );
        }
        assert_eq!(
            1616217509543,
            extract_timestamp(EXCHANGE_NAME, MarketType::Spot, raw_msg)
                .unwrap()
                .unwrap()
        );
    }

    #[test]
    fn swap_te() {
        let raw_msg = r#"[{"channel":"trades","symbol":"tBTCF0:USTF0"},"te",[647256282,1616219711336,0.00020449,58244]]"#;
        let trade = &parse_trade(EXCHANGE_NAME, MarketType::LinearSwap, raw_msg).unwrap()[0];

        crate::utils::check_trade_fields(
            EXCHANGE_NAME,
            MarketType::LinearSwap,
            "BTC/USDT".to_string(),
            extract_symbol(EXCHANGE_NAME, MarketType::LinearSwap, raw_msg).unwrap(),
            trade,
            raw_msg,
        );
        assert_eq!(
            1616219711336,
            extract_timestamp(EXCHANGE_NAME, MarketType::Spot, raw_msg)
                .unwrap()
                .unwrap()
        );

        assert_eq!(trade.quantity_base, 0.00020449);
        assert_eq!(trade.quantity_quote, round(0.00020449 * 58244.0));
        assert_eq!(trade.quantity_contract, Some(0.00020449));

        assert_eq!(trade.side, TradeSide::Buy);
    }

    #[test]
    fn swap_tu() {
        let raw_msg = r#"[{"channel":"trades","symbol":"tBTCF0:USTF0"},"tu",[647256282,1616219711336,0.00020449,58244]]"#;
        let trade = &parse_trade(EXCHANGE_NAME, MarketType::LinearSwap, raw_msg).unwrap()[0];

        crate::utils::check_trade_fields(
            EXCHANGE_NAME,
            MarketType::LinearSwap,
            "BTC/USDT".to_string(),
            extract_symbol(EXCHANGE_NAME, MarketType::LinearSwap, raw_msg).unwrap(),
            trade,
            raw_msg,
        );
        assert_eq!(
            1616219711336,
            extract_timestamp(EXCHANGE_NAME, MarketType::Spot, raw_msg)
                .unwrap()
                .unwrap()
        );

        assert_eq!(trade.quantity_base, 0.00020449);
        assert_eq!(trade.quantity_quote, round(0.00020449 * 58244.0));
        assert_eq!(trade.quantity_contract, Some(0.00020449));

        assert_eq!(trade.side, TradeSide::Buy);
    }

    #[test]
    fn swap_snapshot() {
        let raw_msg = r#"[{"channel":"trades","symbol":"tBTCF0:USTF0"},[[647256201,1616219105954,-0.06153795,58119],[647256191,1616219094921,0.0257,58138],[647256188,1616219088734,0.01679516,58138]]]"#;
        let trades = &parse_trade(EXCHANGE_NAME, MarketType::LinearSwap, raw_msg).unwrap();

        assert_eq!(trades.len(), 3);

        for trade in trades.iter() {
            crate::utils::check_trade_fields(
                EXCHANGE_NAME,
                MarketType::LinearSwap,
                "BTC/USDT".to_string(),
                extract_symbol(EXCHANGE_NAME, MarketType::LinearSwap, raw_msg).unwrap(),
                trade,
                raw_msg,
            );
        }
        assert_eq!(
            1616219105954,
            extract_timestamp(EXCHANGE_NAME, MarketType::Spot, raw_msg)
                .unwrap()
                .unwrap()
        );
    }
}

#[cfg(test)]
mod l2_event {
    use super::EXCHANGE_NAME;
    use chrono::prelude::*;
    use crypto_market_type::MarketType;
    use crypto_msg_parser::{extract_symbol, extract_timestamp, parse_l2, round};
    use crypto_msg_type::MessageType;

    #[test]
    fn spot_snapshot() {
        let raw_msg = r#"[{"symbol":"tBTCUST","len":"25","freq":"F0","channel":"book","prec":"P0"},[[36167,1,0.48403686],[36162,2,0.22625024],[36161,1,0.43250047],[36158,1,0.209],[36155,2,0.48229814],[36171,1,-0.000006],[36172,1,-0.0002],[36173,1,-0.0002],[36174,2,-0.0102],[36175,1,-0.0002]]]"#;
        let received_at = Utc::now().timestamp_millis();
        let orderbook =
            &parse_l2(EXCHANGE_NAME, MarketType::Spot, raw_msg, Some(received_at)).unwrap()[0];

        assert_eq!(orderbook.asks.len(), 5);
        assert_eq!(orderbook.bids.len(), 5);
        assert!(orderbook.snapshot);

        crate::utils::check_orderbook_fields(
            EXCHANGE_NAME,
            MarketType::Spot,
            MessageType::L2Event,
            "BTC/USDT".to_string(),
            extract_symbol(EXCHANGE_NAME, MarketType::Spot, raw_msg).unwrap(),
            orderbook,
            raw_msg,
        );
        assert_eq!(
            None,
            extract_timestamp(EXCHANGE_NAME, MarketType::Spot, raw_msg).unwrap()
        );

        assert_eq!(orderbook.bids[0].price, 36167.0);
        assert_eq!(orderbook.bids[0].quantity_base, 0.48403686);
        assert_eq!(orderbook.bids[0].quantity_quote, 36167.0 * 0.48403686);

        assert_eq!(orderbook.bids[4].price, 36155.0);
        assert_eq!(orderbook.bids[4].quantity_base, 0.48229814);
        assert_eq!(orderbook.bids[4].quantity_quote, 36155.0 * 0.48229814);

        assert_eq!(orderbook.asks[0].price, 36171.0);
        assert_eq!(orderbook.asks[0].quantity_base, 0.000006);
        assert_eq!(orderbook.asks[0].quantity_quote, 36171.0 * 0.000006);

        assert_eq!(orderbook.asks[4].price, 36175.0);
        assert_eq!(orderbook.asks[4].quantity_base, 0.0002);
        assert_eq!(orderbook.asks[4].quantity_quote, 36175.0 * 0.0002);
    }

    #[test]
    fn spot_update() {
        let raw_msg = r#"[{"symbol":"tBTCUST","channel":"book","len":"25","freq":"F0","prec":"P0"},[34668,1,-0.00813136]]"#;
        let received_at = Utc::now().timestamp_millis();
        let orderbook =
            &parse_l2(EXCHANGE_NAME, MarketType::Spot, raw_msg, Some(received_at)).unwrap()[0];

        assert_eq!(orderbook.asks.len(), 1);
        assert_eq!(orderbook.bids.len(), 0);
        assert!(!orderbook.snapshot);

        crate::utils::check_orderbook_fields(
            EXCHANGE_NAME,
            MarketType::Spot,
            MessageType::L2Event,
            "BTC/USDT".to_string(),
            extract_symbol(EXCHANGE_NAME, MarketType::Spot, raw_msg).unwrap(),
            orderbook,
            raw_msg,
        );
        assert_eq!(
            None,
            extract_timestamp(EXCHANGE_NAME, MarketType::Spot, raw_msg).unwrap()
        );

        assert_eq!(orderbook.asks[0].price, 34668.0);
        assert_eq!(orderbook.asks[0].quantity_base, 0.00813136);
        assert_eq!(
            orderbook.asks[0].quantity_quote,
            round(34668.0 * 0.00813136)
        );
    }

    #[test]
    fn linear_swap_snapshot() {
        let raw_msg = r#"[{"freq":"F0","channel":"book","prec":"P0","len":"25","symbol":"tBTCF0:USTF0"},[[34840,2,0.20047952],[34837,1,0.17573],[34829,1,0.0857],[34828,1,0.17155],[34826,2,0.25510833],[34841,1,-0.00034929],[34843,4,-0.70368583],[34844,1,-0.51672161],[34845,2,-0.78960194],[34846,1,-1.0339621]]]"#;
        let received_at = Utc::now().timestamp_millis();
        let orderbook = &parse_l2(
            EXCHANGE_NAME,
            MarketType::LinearSwap,
            raw_msg,
            Some(received_at),
        )
        .unwrap()[0];

        assert_eq!(orderbook.asks.len(), 5);
        assert_eq!(orderbook.bids.len(), 5);
        assert!(orderbook.snapshot);

        crate::utils::check_orderbook_fields(
            EXCHANGE_NAME,
            MarketType::LinearSwap,
            MessageType::L2Event,
            "BTC/USDT".to_string(),
            extract_symbol(EXCHANGE_NAME, MarketType::LinearSwap, raw_msg).unwrap(),
            orderbook,
            raw_msg,
        );
        assert_eq!(
            None,
            extract_timestamp(EXCHANGE_NAME, MarketType::Spot, raw_msg).unwrap()
        );

        assert_eq!(orderbook.bids[0].price, 34840.0);
        assert_eq!(orderbook.bids[0].quantity_base, 0.20047952);
        assert_eq!(orderbook.bids[0].quantity_quote, 34840.0 * 0.20047952);
        assert_eq!(orderbook.bids[0].quantity_contract.unwrap(), 0.20047952);

        assert_eq!(orderbook.bids[4].price, 34826.0);
        assert_eq!(orderbook.bids[4].quantity_base, 0.25510833);
        assert_eq!(orderbook.bids[4].quantity_quote, 34826.0 * 0.25510833);
        assert_eq!(orderbook.bids[4].quantity_contract.unwrap(), 0.25510833);

        assert_eq!(orderbook.asks[0].price, 34841.0);
        assert_eq!(orderbook.asks[0].quantity_base, 0.00034929);
        assert_eq!(orderbook.asks[0].quantity_quote, 34841.0 * 0.00034929);
        assert_eq!(orderbook.asks[0].quantity_contract.unwrap(), 0.00034929);

        assert_eq!(orderbook.asks[4].price, 34846.0);
        assert_eq!(orderbook.asks[4].quantity_base, 1.0339621);
        assert_eq!(orderbook.asks[4].quantity_quote, 34846.0 * 1.0339621);
        assert_eq!(orderbook.asks[4].quantity_contract.unwrap(), 1.0339621);
    }

    #[test]
    fn linear_swap_update() {
        let raw_msg = r#"[{"freq":"F0","symbol":"tBTCF0:USTF0","channel":"book","len":"25","prec":"P0"},[34442,2,2.27726294]]"#;
        let received_at = Utc::now().timestamp_millis();
        let orderbook = &parse_l2(
            EXCHANGE_NAME,
            MarketType::LinearSwap,
            raw_msg,
            Some(received_at),
        )
        .unwrap()[0];

        assert_eq!(orderbook.asks.len(), 0);
        assert_eq!(orderbook.bids.len(), 1);
        assert!(!orderbook.snapshot);

        crate::utils::check_orderbook_fields(
            EXCHANGE_NAME,
            MarketType::LinearSwap,
            MessageType::L2Event,
            "BTC/USDT".to_string(),
            extract_symbol(EXCHANGE_NAME, MarketType::LinearSwap, raw_msg).unwrap(),
            orderbook,
            raw_msg,
        );
        assert_eq!(
            None,
            extract_timestamp(EXCHANGE_NAME, MarketType::Spot, raw_msg).unwrap()
        );

        assert_eq!(orderbook.bids[0].price, 34442.0);
        assert_eq!(orderbook.bids[0].quantity_base, 2.27726294);
        assert_eq!(orderbook.bids[0].quantity_quote, 34442.0 * 2.27726294);
        assert_eq!(orderbook.bids[0].quantity_contract.unwrap(), 2.27726294);
    }
}

#[cfg(test)]
<<<<<<< HEAD
mod bbo {
    use super::EXCHANGE_NAME;
    use crypto_market_type::MarketType;
    use crypto_msg_parser::{extract_symbol, extract_timestamp, parse_bbo};
    use crypto_msg_type::MessageType;

    #[test]
    fn spot_snapshot() {
        let raw_msg = r#"[{"len":"1","prec":"R0","freq":"F0","symbol":"tBTCUST","channel":"book"},[[96064678342,31630,0.0007111],[96063747304,31643,-0.01576]]]"#;

        assert_eq!(
            None,
            extract_timestamp(EXCHANGE_NAME, MarketType::Spot, raw_msg).unwrap()
        );
        assert_eq!(
            "tBTCUST",
            extract_symbol(EXCHANGE_NAME, MarketType::Spot, raw_msg).unwrap()
        );

        let received_at = 1651122265862;
        let bbo_msg =
            parse_bbo(EXCHANGE_NAME, MarketType::Spot, raw_msg, Some(received_at)).unwrap();

        assert_eq!(MessageType::BBO, bbo_msg.msg_type);
        assert_eq!("tBTCUST", bbo_msg.symbol);
        assert_eq!(received_at, bbo_msg.timestamp);
        assert_eq!(None, bbo_msg.id);

        assert_eq!(96064678342.0, bbo_msg.ask_price);
        assert_eq!(31630.0, bbo_msg.ask_quantity_base);
        assert_eq!(96064678342.0 * 31630.0, bbo_msg.ask_quantity_quote);
        assert_eq!(None, bbo_msg.ask_quantity_contract);

        assert_eq!(96063747304.0, bbo_msg.bid_price);
        assert_eq!(31643.0, bbo_msg.bid_quantity_base);
        assert_eq!(96063747304.0 * 31643.0, bbo_msg.bid_quantity_quote);
        assert_eq!(None, bbo_msg.bid_quantity_contract);
    }

    #[test]
    fn spot_update() {
        let raw_msg = r#"[{"len":"1","prec":"R0","freq":"F0","symbol":"tBTCUST","channel":"book"},[96064730405,31631,0.01581346]]"#;

        assert_eq!(
            None,
            extract_timestamp(EXCHANGE_NAME, MarketType::Spot, raw_msg).unwrap()
        );
        assert_eq!(
            "tBTCUST",
            extract_symbol(EXCHANGE_NAME, MarketType::Spot, raw_msg).unwrap()
        );
    }

    #[test]
    fn linear_swap_snapshot() {
        let raw_msg = r#"[{"channel":"book","freq":"F0","symbol":"tBTCF0:USTF0","prec":"R0","len":"1"},[[96065326882,31606,0.00339553],[96065369152,31609,-0.40545978]]]"#;

        assert_eq!(
            None,
            extract_timestamp(EXCHANGE_NAME, MarketType::LinearSwap, raw_msg).unwrap()
        );
        assert_eq!(
            "tBTCF0:USTF0",
            extract_symbol(EXCHANGE_NAME, MarketType::LinearSwap, raw_msg).unwrap()
        );
        let received_at = 1651122265862;
        let bbo_msg =
            parse_bbo(EXCHANGE_NAME, MarketType::Spot, raw_msg, Some(received_at)).unwrap();

        assert_eq!(MessageType::BBO, bbo_msg.msg_type);
        assert_eq!("tBTCF0:USTF0", bbo_msg.symbol);
        assert_eq!(received_at, bbo_msg.timestamp);
        assert_eq!(None, bbo_msg.id);

        assert_eq!(96065326882.0, bbo_msg.ask_price);
        assert_eq!(31606.0, bbo_msg.ask_quantity_base);
        assert_eq!(96065326882.0 * 31606.0, bbo_msg.ask_quantity_quote);
        assert_eq!(None, bbo_msg.ask_quantity_contract);

        assert_eq!(96065369152.0, bbo_msg.bid_price);
        assert_eq!(31609.0, bbo_msg.bid_quantity_base);
        assert_eq!(96065369152.0 * 31609.0, bbo_msg.bid_quantity_quote);
        assert_eq!(None, bbo_msg.bid_quantity_contract);
    }

    #[test]
    fn linear_swap_update() {
        let raw_msg = r#"[{"channel":"book","freq":"F0","symbol":"tBTCF0:USTF0","prec":"R0","len":"1"},[96065371804,31609,-0.40545978]]"#;

        assert_eq!(
            None,
            extract_timestamp(EXCHANGE_NAME, MarketType::LinearSwap, raw_msg).unwrap()
        );
        assert_eq!(
            "tBTCF0:USTF0",
            extract_symbol(EXCHANGE_NAME, MarketType::LinearSwap, raw_msg).unwrap()
        );
    }
}

#[cfg(test)]
=======
>>>>>>> 8d3b71ed
mod l3_event {
    use super::EXCHANGE_NAME;
    use crypto_market_type::MarketType;
    use crypto_msg_parser::{extract_symbol, extract_timestamp};

    #[test]
    fn spot_snapshot() {
        let raw_msg = r#"[{"len":"250","symbol":"tBTCUST","channel":"book","prec":"R0","freq":"F0"},[[96124382782,31534,0.0285],[96124397723,31534,0.01],[96118584550,31532,0.01586],[96118584551,31544,-0.01585],[96124364148,31544,-0.27332593],[96124396297,31547,-0.6338]]]"#;

        assert_eq!(
            None,
            extract_timestamp(EXCHANGE_NAME, MarketType::Spot, raw_msg).unwrap()
        );
        assert_eq!(
            "tBTCUST",
            extract_symbol(EXCHANGE_NAME, MarketType::Spot, raw_msg).unwrap()
        );
    }

    #[test]
    fn spot_update() {
        let raw_msg = r#"[{"len":"250","symbol":"tBTCUST","channel":"book","prec":"R0","freq":"F0"},[96118584550,31535,0.01586]]"#;

        assert_eq!(
            None,
            extract_timestamp(EXCHANGE_NAME, MarketType::Spot, raw_msg).unwrap()
        );
        assert_eq!(
            "tBTCUST",
            extract_symbol(EXCHANGE_NAME, MarketType::Spot, raw_msg).unwrap()
        );
    }

    #[test]
    fn linear_swap_snapshot() {
        let raw_msg = r#"[{"freq":"F0","channel":"book","prec":"R0","symbol":"tBTCF0:USTF0","len":"250"},[[96124920207,31556,0.19100648],[96124877610,31555,0.031],[96124911151,31555,0.25466876],[96124920217,31557,-0.19103873],[96124919043,31558,-0.25474405],[96124858873,31560,-0.31772226]]]"#;

        assert_eq!(
            None,
            extract_timestamp(EXCHANGE_NAME, MarketType::LinearSwap, raw_msg).unwrap()
        );
        assert_eq!(
            "tBTCF0:USTF0",
            extract_symbol(EXCHANGE_NAME, MarketType::LinearSwap, raw_msg).unwrap()
        );
    }

    #[test]
    fn linear_swap_update() {
        let raw_msg = r#"[{"freq":"F0","channel":"book","prec":"R0","symbol":"tBTCF0:USTF0","len":"250"},[96124877612,31555,0.039]]"#;

        assert_eq!(
            None,
            extract_timestamp(EXCHANGE_NAME, MarketType::LinearSwap, raw_msg).unwrap()
        );
        assert_eq!(
            "tBTCF0:USTF0",
            extract_symbol(EXCHANGE_NAME, MarketType::LinearSwap, raw_msg).unwrap()
        );
    }
}

#[cfg(test)]
mod candlestick {
    use super::EXCHANGE_NAME;
    use crypto_market_type::MarketType;
    use crypto_msg_parser::{extract_symbol, extract_timestamp, parse_candlestick};
    use crypto_msg_type::MessageType;

    #[test]
    fn spot_snapshot() {
        let raw_msg = r#"[{"key":"trade:1m:tBTCUST","channel":"candles"},[[1654074480000,31636,31636,31636,31636,0.0001],[1654074420000,31633,31631,31640,31631,0.11289119],[1654074300000,31631,31626,31631,31626,0.00047848]]]"#;

        assert_eq!(
            1654074480000,
            extract_timestamp(EXCHANGE_NAME, MarketType::Spot, raw_msg)
                .unwrap()
                .unwrap()
        );
        assert_eq!(
            "tBTCUST",
            extract_symbol(EXCHANGE_NAME, MarketType::Spot, raw_msg).unwrap()
        );
    }

    #[test]
    fn spot_update() {
        let raw_msg = r#"[{"channel":"candles","key":"trade:1m:tBTCUST"},[1654075080000,31619,31619,31619,31619,0.00843875]]"#;

        assert_eq!(
            1654075080000,
            extract_timestamp(EXCHANGE_NAME, MarketType::Spot, raw_msg)
                .unwrap()
                .unwrap()
        );
        assert_eq!(
            "tBTCUST",
            extract_symbol(EXCHANGE_NAME, MarketType::Spot, raw_msg).unwrap()
        );
        let data = parse_candlestick(
            EXCHANGE_NAME,
            MarketType::Spot,
            raw_msg,
            MessageType::L2TopK,
        )
        .unwrap();

        assert_eq!(1654075080000, data.timestamp);
        assert_eq!("1m", data.period);
    }

    #[test]
    fn linear_swap_snapshot() {
        let raw_msg = r#"[{"channel":"candles","key":"trade:1m:tBTCF0:USTF0"},[[1654076100000,31672,31667,31672,31667,0.053312790000000006],[1654076040000,31672,31673,31673,31667,0.00118434],[1654075980000,31669,31672,31672,31669,0.0008369499999999999]]]"#;

        assert_eq!(
            1654076100000,
            extract_timestamp(EXCHANGE_NAME, MarketType::LinearSwap, raw_msg)
                .unwrap()
                .unwrap()
        );
        assert_eq!(
            "tBTCF0:USTF0",
            extract_symbol(EXCHANGE_NAME, MarketType::LinearSwap, raw_msg).unwrap()
        );
    }

    #[test]
    fn linear_swap_update() {
        let raw_msg = r#"[{"channel":"candles","key":"trade:1m:tBTCF0:USTF0"},[1654076040000,31672,31673,31673,31667,0.00118434]]"#;

        assert_eq!(
            1654076040000,
            extract_timestamp(EXCHANGE_NAME, MarketType::LinearSwap, raw_msg)
                .unwrap()
                .unwrap()
        );
        assert_eq!(
            "tBTCF0:USTF0",
            extract_symbol(EXCHANGE_NAME, MarketType::LinearSwap, raw_msg).unwrap()
        );
        let data = parse_candlestick(
            EXCHANGE_NAME,
            MarketType::Spot,
            raw_msg,
            MessageType::L2TopK,
        )
        .unwrap();

        assert_eq!(1654076040000, data.timestamp);
        assert_eq!("1m", data.period);
    }
}

#[cfg(test)]
mod ticker {
    use super::EXCHANGE_NAME;
    use crypto_market_type::MarketType;
    use crypto_msg_parser::{extract_symbol, extract_timestamp};

    #[test]
    fn spot() {
        let raw_msg = r#"[{"symbol":"tBTCUST","channel":"ticker"},[29967,8.32497516,29976,13.30144555,-1674,-0.0529,29966,488.04182112,31887,29335]]"#;

        assert_eq!(
            None,
            extract_timestamp(EXCHANGE_NAME, MarketType::Spot, raw_msg).unwrap()
        );
        assert_eq!(
            "tBTCUST",
            extract_symbol(EXCHANGE_NAME, MarketType::Spot, raw_msg).unwrap()
        );
    }

    #[test]
    fn linear_swap() {
        let raw_msg = r#"[{"symbol":"tBTCF0:USTF0","channel":"ticker"},[29936,25.086598379999998,29940,38.29793123,-1692,-0.0535,29940,3957.33360529,31878,29308]]"#;

        assert_eq!(
            None,
            extract_timestamp(EXCHANGE_NAME, MarketType::LinearSwap, raw_msg).unwrap()
        );
        assert_eq!(
            "tBTCF0:USTF0",
            extract_symbol(EXCHANGE_NAME, MarketType::LinearSwap, raw_msg).unwrap()
        );
    }
}

#[cfg(test)]
mod l2_snapshot {
    use super::EXCHANGE_NAME;
    use crypto_market_type::MarketType;
    use crypto_msg_parser::{extract_symbol, extract_timestamp};

    #[test]
    fn spot() {
        let raw_msg = r#"[[30428,1,0.01],[30426,1,0.1],[30424,1,0.2954],[30423,1,0.3333],[30422,3,0.72231346],[30420,2,0.3349],[30416,2,0.29700845],[30415,3,0.482257],[30414,1,0.4],[30413,1,0.15439084]]"#;

        assert_eq!(
            "NONE",
            extract_symbol(EXCHANGE_NAME, MarketType::Spot, raw_msg).unwrap()
        );
        assert_eq!(
            None,
            extract_timestamp(EXCHANGE_NAME, MarketType::Spot, raw_msg).unwrap()
        );
    }

    #[test]
    fn linear_swap() {
        let raw_msg = r#"[[28293,1,0.0350506],[28291,1,0.0526735],[28289,2,0.1037385],[28287,1,0.1059222],[28285,1,0.1324028],[28284,1,0.1765371],[28282,1,0.2206713],[28280,1,0.2427385],[28277,1,0.2648056]]"#;

        assert_eq!(
            "NONE",
            extract_symbol(EXCHANGE_NAME, MarketType::LinearSwap, raw_msg).unwrap()
        );
        assert_eq!(
            None,
            extract_timestamp(EXCHANGE_NAME, MarketType::LinearSwap, raw_msg).unwrap()
        );
    }
}<|MERGE_RESOLUTION|>--- conflicted
+++ resolved
@@ -340,110 +340,6 @@
 }
 
 #[cfg(test)]
-<<<<<<< HEAD
-mod bbo {
-    use super::EXCHANGE_NAME;
-    use crypto_market_type::MarketType;
-    use crypto_msg_parser::{extract_symbol, extract_timestamp, parse_bbo};
-    use crypto_msg_type::MessageType;
-
-    #[test]
-    fn spot_snapshot() {
-        let raw_msg = r#"[{"len":"1","prec":"R0","freq":"F0","symbol":"tBTCUST","channel":"book"},[[96064678342,31630,0.0007111],[96063747304,31643,-0.01576]]]"#;
-
-        assert_eq!(
-            None,
-            extract_timestamp(EXCHANGE_NAME, MarketType::Spot, raw_msg).unwrap()
-        );
-        assert_eq!(
-            "tBTCUST",
-            extract_symbol(EXCHANGE_NAME, MarketType::Spot, raw_msg).unwrap()
-        );
-
-        let received_at = 1651122265862;
-        let bbo_msg =
-            parse_bbo(EXCHANGE_NAME, MarketType::Spot, raw_msg, Some(received_at)).unwrap();
-
-        assert_eq!(MessageType::BBO, bbo_msg.msg_type);
-        assert_eq!("tBTCUST", bbo_msg.symbol);
-        assert_eq!(received_at, bbo_msg.timestamp);
-        assert_eq!(None, bbo_msg.id);
-
-        assert_eq!(96064678342.0, bbo_msg.ask_price);
-        assert_eq!(31630.0, bbo_msg.ask_quantity_base);
-        assert_eq!(96064678342.0 * 31630.0, bbo_msg.ask_quantity_quote);
-        assert_eq!(None, bbo_msg.ask_quantity_contract);
-
-        assert_eq!(96063747304.0, bbo_msg.bid_price);
-        assert_eq!(31643.0, bbo_msg.bid_quantity_base);
-        assert_eq!(96063747304.0 * 31643.0, bbo_msg.bid_quantity_quote);
-        assert_eq!(None, bbo_msg.bid_quantity_contract);
-    }
-
-    #[test]
-    fn spot_update() {
-        let raw_msg = r#"[{"len":"1","prec":"R0","freq":"F0","symbol":"tBTCUST","channel":"book"},[96064730405,31631,0.01581346]]"#;
-
-        assert_eq!(
-            None,
-            extract_timestamp(EXCHANGE_NAME, MarketType::Spot, raw_msg).unwrap()
-        );
-        assert_eq!(
-            "tBTCUST",
-            extract_symbol(EXCHANGE_NAME, MarketType::Spot, raw_msg).unwrap()
-        );
-    }
-
-    #[test]
-    fn linear_swap_snapshot() {
-        let raw_msg = r#"[{"channel":"book","freq":"F0","symbol":"tBTCF0:USTF0","prec":"R0","len":"1"},[[96065326882,31606,0.00339553],[96065369152,31609,-0.40545978]]]"#;
-
-        assert_eq!(
-            None,
-            extract_timestamp(EXCHANGE_NAME, MarketType::LinearSwap, raw_msg).unwrap()
-        );
-        assert_eq!(
-            "tBTCF0:USTF0",
-            extract_symbol(EXCHANGE_NAME, MarketType::LinearSwap, raw_msg).unwrap()
-        );
-        let received_at = 1651122265862;
-        let bbo_msg =
-            parse_bbo(EXCHANGE_NAME, MarketType::Spot, raw_msg, Some(received_at)).unwrap();
-
-        assert_eq!(MessageType::BBO, bbo_msg.msg_type);
-        assert_eq!("tBTCF0:USTF0", bbo_msg.symbol);
-        assert_eq!(received_at, bbo_msg.timestamp);
-        assert_eq!(None, bbo_msg.id);
-
-        assert_eq!(96065326882.0, bbo_msg.ask_price);
-        assert_eq!(31606.0, bbo_msg.ask_quantity_base);
-        assert_eq!(96065326882.0 * 31606.0, bbo_msg.ask_quantity_quote);
-        assert_eq!(None, bbo_msg.ask_quantity_contract);
-
-        assert_eq!(96065369152.0, bbo_msg.bid_price);
-        assert_eq!(31609.0, bbo_msg.bid_quantity_base);
-        assert_eq!(96065369152.0 * 31609.0, bbo_msg.bid_quantity_quote);
-        assert_eq!(None, bbo_msg.bid_quantity_contract);
-    }
-
-    #[test]
-    fn linear_swap_update() {
-        let raw_msg = r#"[{"channel":"book","freq":"F0","symbol":"tBTCF0:USTF0","prec":"R0","len":"1"},[96065371804,31609,-0.40545978]]"#;
-
-        assert_eq!(
-            None,
-            extract_timestamp(EXCHANGE_NAME, MarketType::LinearSwap, raw_msg).unwrap()
-        );
-        assert_eq!(
-            "tBTCF0:USTF0",
-            extract_symbol(EXCHANGE_NAME, MarketType::LinearSwap, raw_msg).unwrap()
-        );
-    }
-}
-
-#[cfg(test)]
-=======
->>>>>>> 8d3b71ed
 mod l3_event {
     use super::EXCHANGE_NAME;
     use crypto_market_type::MarketType;
