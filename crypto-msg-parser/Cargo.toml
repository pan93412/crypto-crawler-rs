--- conflicted
+++ resolved
@@ -10,19 +10,11 @@
 
 [dependencies]
 chrono = "0.4.19"
-<<<<<<< HEAD
 crypto-contract-value = { path = "../crypto-contract-value" }
 crypto-market-type = { path = "../crypto-market-type" }
 crypto-msg-type = { path = "../crypto-msg-type" }
 crypto-message = { path = "../crypto-message" }
 crypto-pair = { path = "../crypto-pair" }
-=======
-crypto-contract-value = "1.5.1"
-crypto-market-type = "1.1.1"
-crypto-msg-type = "1.0.8"
-crypto-message = "1.0.2"
-crypto-pair = "2.2.12"
->>>>>>> 8d3c3c0d
 if_chain = "1.0.2"
 once_cell = "1.13.0"
 reqwest = { version = "0.11.11", features = ["blocking", "gzip"] }
