pub mod exchanges;
use crypto_market_type::MarketType;
use crypto_message::{BboMsg, CandlestickMsg, FundingRateMsg, Order, OrderBookMsg, TradeMsg};
use crypto_msg_type::MessageType;
pub use exchanges::utils::round; // for test only
use simple_error::SimpleError;

/// Extract the symbol from the message.
///
/// If the message contains multiple symbols, `ALL` is returned;
/// If the message has no symbol, `NONE` is returned.
pub fn extract_symbol(
    exchange: &str,
    market_type: MarketType,
    msg: &str,
) -> Result<String, SimpleError> {
    match exchange {
        "binance" => exchanges::binance::extract_symbol(msg),
        "bitfinex" => exchanges::bitfinex::extract_symbol(msg),
        "bitget" => exchanges::bitget::extract_symbol(market_type, msg),
        "bithumb" => exchanges::bithumb::extract_symbol(market_type, msg),
        "bitmex" => exchanges::bitmex::extract_symbol(market_type, msg),
        "bitstamp" => exchanges::bitstamp::extract_symbol(market_type, msg),
        "bitz" => exchanges::bitz::extract_symbol(market_type, msg),
        "bybit" => exchanges::bybit::extract_symbol(market_type, msg),
        "coinbase_pro" => exchanges::coinbase_pro::extract_symbol(market_type, msg),
        "deribit" => exchanges::deribit::extract_symbol(market_type, msg),
        "dydx" => exchanges::dydx::extract_symbol(msg),
        "ftx" => exchanges::ftx::extract_symbol(market_type, msg),
        "gate" => exchanges::gate::extract_symbol(market_type, msg),
        "huobi" => exchanges::huobi::extract_symbol(msg),
        "kraken" => exchanges::kraken::extract_symbol(market_type, msg),
        "kucoin" => exchanges::kucoin::extract_symbol(msg),
        "mxc" | "mexc" => exchanges::mexc::extract_symbol(msg),
        "okex" | "okx" => exchanges::okx::extract_symbol(market_type, msg),
        "zb" => exchanges::zb::extract_symbol(market_type, msg),
        "zbg" => exchanges::zbg::extract_symbol(market_type, msg),
        _ => Err(SimpleError::new(format!("Unknown exchange {}", exchange))),
    }
}

/// Extract the timestamp from the message.
pub fn extract_timestamp(
    exchange: &str,
    market_type: MarketType,
    msg: &str,
) -> Result<Option<i64>, SimpleError> {
    match exchange {
        "binance" => exchanges::binance::extract_timestamp(msg),
        "bitfinex" => exchanges::bitfinex::extract_timestamp(msg),
        "bitget" => exchanges::bitget::extract_timestamp(market_type, msg),
        "bithumb" => exchanges::bithumb::extract_timestamp(market_type, msg),
        "bitmex" => exchanges::bitmex::extract_timestamp(market_type, msg),
        "bitstamp" => exchanges::bitstamp::extract_timestamp(market_type, msg),
        "bitz" => exchanges::bitz::extract_timestamp(market_type, msg),
        "bybit" => exchanges::bybit::extract_timestamp(market_type, msg),
        "coinbase_pro" => exchanges::coinbase_pro::extract_timestamp(market_type, msg),
        "deribit" => exchanges::deribit::extract_timestamp(market_type, msg),
        "dydx" => exchanges::dydx::extract_timestamp(market_type, msg),
        "ftx" => exchanges::ftx::extract_timestamp(market_type, msg),
        "gate" => exchanges::gate::extract_timestamp(market_type, msg),
        "huobi" => exchanges::huobi::extract_timestamp(msg),
        "kraken" => exchanges::kraken::extract_timestamp(market_type, msg),
        "kucoin" => exchanges::kucoin::extract_timestamp(msg),
        "mxc" | "mexc" => exchanges::mexc::extract_timestamp(msg),
        "okex" | "okx" => exchanges::okx::extract_timestamp(market_type, msg),
        "zb" => exchanges::zb::extract_timestamp(market_type, msg),
        "zbg" => exchanges::zbg::extract_timestamp(market_type, msg),
        _ => Err(SimpleError::new(format!("Unknown exchange {}", exchange))),
    }
}

/// Parse trade messages.
pub fn parse_trade(
    exchange: &str,
    market_type: MarketType,
    msg: &str,
) -> Result<Vec<TradeMsg>, SimpleError> {
    match exchange {
        "binance" => exchanges::binance::parse_trade(market_type, msg),
        "bitfinex" => exchanges::bitfinex::parse_trade(market_type, msg),
        "bitget" => exchanges::bitget::parse_trade(market_type, msg),
        "bithumb" => exchanges::bithumb::parse_trade(market_type, msg),
        "bitmex" => exchanges::bitmex::parse_trade(market_type, msg),
        "bitstamp" => exchanges::bitstamp::parse_trade(market_type, msg),
        "bitz" => exchanges::bitz::parse_trade(market_type, msg),
        "bybit" => exchanges::bybit::parse_trade(market_type, msg),
        "coinbase_pro" => exchanges::coinbase_pro::parse_trade(market_type, msg),
        "deribit" => exchanges::deribit::parse_trade(market_type, msg),
        "dydx" => exchanges::dydx::parse_trade(market_type, msg),
        "ftx" => exchanges::ftx::parse_trade(market_type, msg),
        "gate" => exchanges::gate::parse_trade(market_type, msg),
        "huobi" => exchanges::huobi::parse_trade(market_type, msg),
        "kraken" => exchanges::kraken::parse_trade(market_type, msg),
        "kucoin" => exchanges::kucoin::parse_trade(market_type, msg),
        "mxc" | "mexc" => exchanges::mexc::parse_trade(market_type, msg),
        "okex" | "okx" => exchanges::okx::parse_trade(market_type, msg),
        "zb" => exchanges::zb::parse_trade(market_type, msg),
        "zbg" => exchanges::zbg::parse_trade(market_type, msg),
        _ => Err(SimpleError::new(format!("Unknown exchange {}", exchange))),
    }
}

/// Parse level2 orderbook messages.
pub fn parse_l2(
    exchange: &str,
    market_type: MarketType,
    msg: &str,
    received_at: Option<i64>,
) -> Result<Vec<OrderBookMsg>, SimpleError> {
    let ret = match exchange {
        "binance" => exchanges::binance::parse_l2(market_type, msg),
        "bitfinex" => exchanges::bitfinex::parse_l2(
            market_type,
            msg,
            received_at.expect("Bitfinex orderbook messages doesn't have timestamp"),
        ),
        "bitget" => exchanges::bitget::parse_l2(market_type, msg),
        "bithumb" => exchanges::bithumb::parse_l2(market_type, msg),
        "bitmex" => exchanges::bitmex::parse_l2(
            market_type,
            msg,
            received_at.expect("BitMEX orderbook messages don't have timestamp"),
        ),
        "bitstamp" => exchanges::bitstamp::parse_l2(market_type, msg),
        "bitz" => exchanges::bitz::parse_l2(market_type, msg),
        "bybit" => exchanges::bybit::parse_l2(market_type, msg),
        "coinbase_pro" => exchanges::coinbase_pro::parse_l2(market_type, msg, received_at),
        "deribit" => exchanges::deribit::parse_l2(market_type, msg),
        "dydx" => exchanges::dydx::parse_l2(
            market_type,
            msg,
            received_at.expect("dYdX orderbook messages don't have timestamp"),
        ),
        "ftx" => exchanges::ftx::parse_l2(market_type, msg),
        "gate" => exchanges::gate::parse_l2(market_type, msg, received_at),
        "huobi" => exchanges::huobi::parse_l2(market_type, msg),
        "kraken" => exchanges::kraken::parse_l2(market_type, msg),
        "kucoin" => exchanges::kucoin::parse_l2(market_type, msg, received_at),
        "mxc" | "mexc" => exchanges::mexc::parse_l2(market_type, msg, received_at),
        "okex" | "okx" => exchanges::okx::parse_l2(market_type, msg),
        "zb" => exchanges::zb::parse_l2(market_type, msg),
        "zbg" => exchanges::zbg::parse_l2(market_type, msg),
        _ => Err(SimpleError::new(format!("Unknown exchange {}", exchange))),
    };
    match ret {
        Ok(mut orderbooks) => {
            for orderbook in orderbooks.iter_mut() {
                if orderbook.snapshot {
                    // sorted in ascending order by price
                    orderbook
                        .asks
                        .sort_by(|a, b| a.price.partial_cmp(&b.price).unwrap());
                    // sorted in descending order by price
                    orderbook
                        .bids
                        .sort_by(|a, b| b.price.partial_cmp(&a.price).unwrap());
                }
            }
            Ok(orderbooks)
        }
        Err(_) => ret,
    }
}

/// Parse level2 topk orderbook messages.
pub fn parse_l2_topk(
    exchange: &str,
    market_type: MarketType,
    msg: &str,
    received_at: Option<i64>,
) -> Result<Vec<OrderBookMsg>, SimpleError> {
    let ret = match exchange {
        "binance" => exchanges::binance::parse_l2_topk(market_type, msg, received_at),
        "bitget" => exchanges::bitget::parse_l2_topk(market_type, msg),
        "bitmex" => exchanges::bitmex::parse_l2_topk(market_type, msg),
        "bitstamp" => exchanges::bitstamp::parse_l2_topk(market_type, msg),
        "deribit" => exchanges::deribit::parse_l2_topk(market_type, msg),
        "huobi" => exchanges::huobi::parse_l2_topk(market_type, msg),
        "kucoin" => exchanges::kucoin::parse_l2_topk(market_type, msg),
        "mexc" => exchanges::mexc::parse_l2_topk(market_type, msg, received_at),
        "okx" => exchanges::okx::parse_l2_topk(market_type, msg),
        "zb" => exchanges::zb::parse_l2_topk(market_type, msg),
        _ => Err(SimpleError::new(format!("Unknown exchange {}", exchange))),
    };
    match ret {
        Ok(mut orderbooks) => {
            for orderbook in orderbooks.iter_mut() {
                if orderbook.snapshot {
                    // sorted in ascending order by price
                    orderbook
                        .asks
                        .sort_by(|a, b| a.price.partial_cmp(&b.price).unwrap());
                    // sorted in descending order by price
                    orderbook
                        .bids
                        .sort_by(|a, b| b.price.partial_cmp(&a.price).unwrap());
                }
            }
            Ok(orderbooks)
        }
        Err(_) => ret,
    }
}

/// Parse BBO(best bid&offer) messages.
pub fn parse_bbo(
    exchange: &str,
    market_type: MarketType,
    msg: &str,
    received_at: Option<i64>,
) -> Result<BboMsg, SimpleError> {
    match exchange {
        "binance" => exchanges::binance::parse_bbo(market_type, msg, received_at),
<<<<<<< HEAD
        "kucoin" => exchanges::kucoin::parse_bbo(market_type, msg, received_at),
=======
        "deribit" => exchanges::deribit::parse_bbo(market_type, msg),
>>>>>>> 1d70536d
        "kraken" => exchanges::kraken::parse_bbo(market_type, msg, received_at),
        _ => Err(SimpleError::new(format!("Unknown exchange {}", exchange))),
    }
}

/// Parse funding rate messages.
pub fn parse_funding_rate(
    exchange: &str,
    market_type: MarketType,
    msg: &str,
    received_at: Option<i64>,
) -> Result<Vec<FundingRateMsg>, SimpleError> {
    if market_type != MarketType::InverseSwap
        && market_type != MarketType::LinearSwap
        && market_type != MarketType::QuantoSwap
        && market_type != MarketType::Unknown
    {
        return Err(SimpleError::new(
            "Only InverseSwap, LinearSwap and QuantoSwap markets have funding rate.",
        ));
    }
    match exchange {
        "binance" => exchanges::binance::parse_funding_rate(market_type, msg),
        "bitget" => exchanges::bitget::parse_funding_rate(market_type, msg),
        "bitmex" => exchanges::bitmex::parse_funding_rate(
            market_type,
            msg,
            received_at.expect("BitMEX funding rate messages don't have timestamp"),
        ),
        "huobi" => exchanges::huobi::parse_funding_rate(market_type, msg),
        "okex" | "okx" => exchanges::okx::parse_funding_rate(
            market_type,
            msg,
            received_at.expect("OKX funding rate messages don't have timestamp"),
        ),
        _ => Err(SimpleError::new(format!(
            "{} does NOT have perpetual swap market",
            exchange
        ))),
    }
}

pub fn parse_candlestick(
    exchange: &str,
    market_type: MarketType,
    msg: &str,
    msg_type: MessageType,
) -> Result<CandlestickMsg, SimpleError> {
    match exchange {
        "kucoin" => exchanges::kucoin::parse_candlestick(market_type, msg, msg_type),
        _ => Err(SimpleError::new(format!("Unknown exchange {}", exchange))),
    }
}

/// Infer the message type from the message.
pub fn get_msg_type(exchange: &str, msg: &str) -> MessageType {
    match exchange {
        "binance" => exchanges::binance::get_msg_type(msg),
        "bitget" => exchanges::bitget::get_msg_type(msg),
        "bitmex" => exchanges::bitmex::get_msg_type(msg),
        "bybit" => exchanges::bybit::get_msg_type(msg),
        "deribit" => exchanges::deribit::get_msg_type(msg),
        "ftx" => exchanges::ftx::get_msg_type(msg),
        "huobi" => exchanges::huobi::get_msg_type(msg),
        "kraken" => exchanges::kraken::get_msg_type(msg),
        "okex" | "okx" => exchanges::okx::get_msg_type(msg),
        _ => MessageType::Other,
    }
}<|MERGE_RESOLUTION|>--- conflicted
+++ resolved
@@ -212,11 +212,8 @@
 ) -> Result<BboMsg, SimpleError> {
     match exchange {
         "binance" => exchanges::binance::parse_bbo(market_type, msg, received_at),
-<<<<<<< HEAD
         "kucoin" => exchanges::kucoin::parse_bbo(market_type, msg, received_at),
-=======
         "deribit" => exchanges::deribit::parse_bbo(market_type, msg),
->>>>>>> 1d70536d
         "kraken" => exchanges::kraken::parse_bbo(market_type, msg, received_at),
         _ => Err(SimpleError::new(format!("Unknown exchange {}", exchange))),
     }
