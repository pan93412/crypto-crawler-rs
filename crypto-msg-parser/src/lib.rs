pub mod exchanges;
use crypto_market_type::MarketType;
<<<<<<< HEAD
use crypto_message::{
    BboMsg, CandlestickMsg, FundingRateMsg, Order, OrderBookMsg, TradeMsg, TradeSide,
};
=======
use crypto_message::{BboMsg, CandlestickMsg, FundingRateMsg, Order, OrderBookMsg, TradeMsg};
>>>>>>> 419d54be
use crypto_msg_type::MessageType;
pub use exchanges::utils::round; // for test only
use simple_error::SimpleError;

/// Extract the symbol from the message.
///
/// If the message contains multiple symbols, `ALL` is returned;
/// If the message has no symbol, `NONE` is returned.
pub fn extract_symbol(
    exchange: &str,
    market_type: MarketType,
    msg: &str,
) -> Result<String, SimpleError> {
    match exchange {
        "binance" => exchanges::binance::extract_symbol(msg),
        "bitfinex" => exchanges::bitfinex::extract_symbol(msg),
        "bitget" => exchanges::bitget::extract_symbol(market_type, msg),
        "bithumb" => exchanges::bithumb::extract_symbol(market_type, msg),
        "bitmex" => exchanges::bitmex::extract_symbol(market_type, msg),
        "bitstamp" => exchanges::bitstamp::extract_symbol(market_type, msg),
        "bitz" => exchanges::bitz::extract_symbol(market_type, msg),
        "bybit" => exchanges::bybit::extract_symbol(market_type, msg),
        "coinbase_pro" => exchanges::coinbase_pro::extract_symbol(market_type, msg),
        "deribit" => exchanges::deribit::extract_symbol(market_type, msg),
        "dydx" => exchanges::dydx::extract_symbol(msg),
        "ftx" => exchanges::ftx::extract_symbol(market_type, msg),
        "gate" => exchanges::gate::extract_symbol(market_type, msg),
        "huobi" => exchanges::huobi::extract_symbol(msg),
        "kraken" => exchanges::kraken::extract_symbol(market_type, msg),
        "kucoin" => exchanges::kucoin::extract_symbol(msg),
        "mxc" | "mexc" => exchanges::mexc::extract_symbol(msg),
        "okex" | "okx" => exchanges::okx::extract_symbol(market_type, msg),
        "zb" => exchanges::zb::extract_symbol(market_type, msg),
        "zbg" => exchanges::zbg::extract_symbol(market_type, msg),
        _ => Err(SimpleError::new(format!("Unknown exchange {}", exchange))),
    }
}

/// Extract the timestamp from the message.
pub fn extract_timestamp(
    exchange: &str,
    market_type: MarketType,
    msg: &str,
) -> Result<Option<i64>, SimpleError> {
    match exchange {
        "binance" => exchanges::binance::extract_timestamp(msg),
        "bitfinex" => exchanges::bitfinex::extract_timestamp(msg),
        "bitget" => exchanges::bitget::extract_timestamp(market_type, msg),
        "bithumb" => exchanges::bithumb::extract_timestamp(market_type, msg),
        "bitmex" => exchanges::bitmex::extract_timestamp(market_type, msg),
        "bitstamp" => exchanges::bitstamp::extract_timestamp(market_type, msg),
        "bitz" => exchanges::bitz::extract_timestamp(market_type, msg),
        "bybit" => exchanges::bybit::extract_timestamp(market_type, msg),
        "coinbase_pro" => exchanges::coinbase_pro::extract_timestamp(market_type, msg),
        "deribit" => exchanges::deribit::extract_timestamp(market_type, msg),
        "dydx" => exchanges::dydx::extract_timestamp(market_type, msg),
        "ftx" => exchanges::ftx::extract_timestamp(market_type, msg),
        "gate" => exchanges::gate::extract_timestamp(market_type, msg),
        "huobi" => exchanges::huobi::extract_timestamp(msg),
        "kraken" => exchanges::kraken::extract_timestamp(market_type, msg),
        "kucoin" => exchanges::kucoin::extract_timestamp(msg),
        "mxc" | "mexc" => exchanges::mexc::extract_timestamp(msg),
        "okex" | "okx" => exchanges::okx::extract_timestamp(market_type, msg),
        "zb" => exchanges::zb::extract_timestamp(market_type, msg),
        "zbg" => exchanges::zbg::extract_timestamp(market_type, msg),
        _ => Err(SimpleError::new(format!("Unknown exchange {}", exchange))),
    }
}

/// Parse trade messages.
pub fn parse_trade(
    exchange: &str,
    market_type: MarketType,
    msg: &str,
) -> Result<Vec<TradeMsg>, SimpleError> {
    match exchange {
        "binance" => exchanges::binance::parse_trade(market_type, msg),
        "bitfinex" => exchanges::bitfinex::parse_trade(market_type, msg),
        "bitget" => exchanges::bitget::parse_trade(market_type, msg),
        "bithumb" => exchanges::bithumb::parse_trade(market_type, msg),
        "bitmex" => exchanges::bitmex::parse_trade(market_type, msg),
        "bitstamp" => exchanges::bitstamp::parse_trade(market_type, msg),
        "bitz" => exchanges::bitz::parse_trade(market_type, msg),
        "bybit" => exchanges::bybit::parse_trade(market_type, msg),
        "coinbase_pro" => exchanges::coinbase_pro::parse_trade(market_type, msg),
        "deribit" => exchanges::deribit::parse_trade(market_type, msg),
        "dydx" => exchanges::dydx::parse_trade(market_type, msg),
        "ftx" => exchanges::ftx::parse_trade(market_type, msg),
        "gate" => exchanges::gate::parse_trade(market_type, msg),
        "huobi" => exchanges::huobi::parse_trade(market_type, msg),
        "kraken" => exchanges::kraken::parse_trade(market_type, msg),
        "kucoin" => exchanges::kucoin::parse_trade(market_type, msg),
        "mxc" | "mexc" => exchanges::mexc::parse_trade(market_type, msg),
        "okex" | "okx" => exchanges::okx::parse_trade(market_type, msg),
        "zb" => exchanges::zb::parse_trade(market_type, msg),
        "zbg" => exchanges::zbg::parse_trade(market_type, msg),
        _ => Err(SimpleError::new(format!("Unknown exchange {}", exchange))),
    }
}

/// Parse level2 orderbook messages.
pub fn parse_l2(
    exchange: &str,
    market_type: MarketType,
    msg: &str,
    received_at: Option<i64>,
) -> Result<Vec<OrderBookMsg>, SimpleError> {
    let ret = match exchange {
        "binance" => exchanges::binance::parse_l2(market_type, msg),
        "bitfinex" => exchanges::bitfinex::parse_l2(
            market_type,
            msg,
            received_at.expect("Bitfinex orderbook messages doesn't have timestamp"),
        ),
        "bitget" => exchanges::bitget::parse_l2(market_type, msg),
        "bithumb" => exchanges::bithumb::parse_l2(market_type, msg),
        "bitmex" => exchanges::bitmex::parse_l2(
            market_type,
            msg,
            received_at.expect("BitMEX orderbook messages don't have timestamp"),
        ),
        "bitstamp" => exchanges::bitstamp::parse_l2(market_type, msg),
        "bitz" => exchanges::bitz::parse_l2(market_type, msg),
        "bybit" => exchanges::bybit::parse_l2(market_type, msg),
        "coinbase_pro" => exchanges::coinbase_pro::parse_l2(market_type, msg, received_at),
        "deribit" => exchanges::deribit::parse_l2(market_type, msg),
        "dydx" => exchanges::dydx::parse_l2(
            market_type,
            msg,
            received_at.expect("dYdX orderbook messages don't have timestamp"),
        ),
        "ftx" => exchanges::ftx::parse_l2(market_type, msg),
        "gate" => exchanges::gate::parse_l2(market_type, msg, received_at),
        "huobi" => exchanges::huobi::parse_l2(market_type, msg),
        "kraken" => exchanges::kraken::parse_l2(market_type, msg),
        "kucoin" => exchanges::kucoin::parse_l2(market_type, msg, received_at),
        "mxc" | "mexc" => exchanges::mexc::parse_l2(market_type, msg, received_at),
        "okex" | "okx" => exchanges::okx::parse_l2(market_type, msg),
        "zb" => exchanges::zb::parse_l2(market_type, msg),
        "zbg" => exchanges::zbg::parse_l2(market_type, msg),
        _ => Err(SimpleError::new(format!("Unknown exchange {}", exchange))),
    };
    match ret {
        Ok(mut orderbooks) => {
            for orderbook in orderbooks.iter_mut() {
                if orderbook.snapshot {
                    // sorted in ascending order by price
                    orderbook
                        .asks
                        .sort_by(|a, b| a.price.partial_cmp(&b.price).unwrap());
                    // sorted in descending order by price
                    orderbook
                        .bids
                        .sort_by(|a, b| b.price.partial_cmp(&a.price).unwrap());
                }
            }
            Ok(orderbooks)
        }
        Err(_) => ret,
    }
}

/// Parse level2 topk orderbook messages.
pub fn parse_l2_topk(
    exchange: &str,
    market_type: MarketType,
    msg: &str,
    received_at: Option<i64>,
) -> Result<Vec<OrderBookMsg>, SimpleError> {
    let ret = match exchange {
        "binance" => exchanges::binance::parse_l2_topk(market_type, msg, received_at),
        "bitget" => exchanges::bitget::parse_l2_topk(market_type, msg),
        "bitmex" => exchanges::bitmex::parse_l2_topk(market_type, msg),
        "bitstamp" => exchanges::bitstamp::parse_l2_topk(market_type, msg),
        "deribit" => exchanges::deribit::parse_l2_topk(market_type, msg),
        "huobi" => exchanges::huobi::parse_l2_topk(market_type, msg),
        "kucoin" => exchanges::kucoin::parse_l2_topk(market_type, msg),
        "mexc" => exchanges::mexc::parse_l2_topk(market_type, msg, received_at),
        "okx" => exchanges::okx::parse_l2_topk(market_type, msg),
        "zb" => exchanges::zb::parse_l2_topk(market_type, msg),
        _ => Err(SimpleError::new(format!("Unknown exchange {}", exchange))),
    };
    match ret {
        Ok(mut orderbooks) => {
            for orderbook in orderbooks.iter_mut() {
                if orderbook.snapshot {
                    // sorted in ascending order by price
                    orderbook
                        .asks
                        .sort_by(|a, b| a.price.partial_cmp(&b.price).unwrap());
                    // sorted in descending order by price
                    orderbook
                        .bids
                        .sort_by(|a, b| b.price.partial_cmp(&a.price).unwrap());
                }
            }
            Ok(orderbooks)
        }
        Err(_) => ret,
    }
}

/// Parse BBO(best bid&offer) messages.
pub fn parse_bbo(
    exchange: &str,
    market_type: MarketType,
    msg: &str,
    received_at: Option<i64>,
) -> Result<BboMsg, SimpleError> {
    match exchange {
        "binance" => exchanges::binance::parse_bbo(market_type, msg, received_at),
<<<<<<< HEAD
        "bitfinex" => exchanges::bitfinex::parse_bbo(market_type, msg, received_at),
=======
        "kucoin" => exchanges::kucoin::parse_bbo(market_type, msg),
>>>>>>> 419d54be
        "deribit" => exchanges::deribit::parse_bbo(market_type, msg),
        "kraken" => exchanges::kraken::parse_bbo(market_type, msg, received_at),
        _ => Err(SimpleError::new(format!("Unknown exchange {}", exchange))),
    }
}

/// Parse funding rate messages.
pub fn parse_funding_rate(
    exchange: &str,
    market_type: MarketType,
    msg: &str,
    received_at: Option<i64>,
) -> Result<Vec<FundingRateMsg>, SimpleError> {
    if market_type != MarketType::InverseSwap
        && market_type != MarketType::LinearSwap
        && market_type != MarketType::QuantoSwap
        && market_type != MarketType::Unknown
    {
        return Err(SimpleError::new(
            "Only InverseSwap, LinearSwap and QuantoSwap markets have funding rate.",
        ));
    }
    match exchange {
        "binance" => exchanges::binance::parse_funding_rate(market_type, msg),
        "bitget" => exchanges::bitget::parse_funding_rate(market_type, msg),
        "bitmex" => exchanges::bitmex::parse_funding_rate(
            market_type,
            msg,
            received_at.expect("BitMEX funding rate messages don't have timestamp"),
        ),
        "huobi" => exchanges::huobi::parse_funding_rate(market_type, msg),
        "okex" | "okx" => exchanges::okx::parse_funding_rate(
            market_type,
            msg,
            received_at.expect("OKX funding rate messages don't have timestamp"),
        ),
        _ => Err(SimpleError::new(format!(
            "{} does NOT have perpetual swap market",
            exchange
        ))),
    }
}

pub fn parse_candlestick(
    exchange: &str,
    market_type: MarketType,
    msg: &str,
<<<<<<< HEAD
    msg_type: MessageType,
) -> Result<CandlestickMsg, SimpleError> {
    match exchange {
        "bitfinex" => exchanges::bitfinex::parse_candlestick(market_type, msg, msg_type),
=======
) -> Result<CandlestickMsg, SimpleError> {
    match exchange {
        "kucoin" => exchanges::kucoin::parse_candlestick(market_type, msg),
>>>>>>> 419d54be
        _ => Err(SimpleError::new(format!("Unknown exchange {}", exchange))),
    }
}

/// Infer the message type from the message.
pub fn get_msg_type(exchange: &str, msg: &str) -> MessageType {
    match exchange {
        "binance" => exchanges::binance::get_msg_type(msg),
        "bitget" => exchanges::bitget::get_msg_type(msg),
        "bitmex" => exchanges::bitmex::get_msg_type(msg),
        "bybit" => exchanges::bybit::get_msg_type(msg),
        "deribit" => exchanges::deribit::get_msg_type(msg),
        "ftx" => exchanges::ftx::get_msg_type(msg),
        "huobi" => exchanges::huobi::get_msg_type(msg),
        "kraken" => exchanges::kraken::get_msg_type(msg),
        "okex" | "okx" => exchanges::okx::get_msg_type(msg),
        _ => MessageType::Other,
    }
}<|MERGE_RESOLUTION|>--- conflicted
+++ resolved
@@ -1,12 +1,8 @@
 pub mod exchanges;
 use crypto_market_type::MarketType;
-<<<<<<< HEAD
 use crypto_message::{
     BboMsg, CandlestickMsg, FundingRateMsg, Order, OrderBookMsg, TradeMsg, TradeSide,
 };
-=======
-use crypto_message::{BboMsg, CandlestickMsg, FundingRateMsg, Order, OrderBookMsg, TradeMsg};
->>>>>>> 419d54be
 use crypto_msg_type::MessageType;
 pub use exchanges::utils::round; // for test only
 use simple_error::SimpleError;
@@ -218,11 +214,8 @@
 ) -> Result<BboMsg, SimpleError> {
     match exchange {
         "binance" => exchanges::binance::parse_bbo(market_type, msg, received_at),
-<<<<<<< HEAD
         "bitfinex" => exchanges::bitfinex::parse_bbo(market_type, msg, received_at),
-=======
         "kucoin" => exchanges::kucoin::parse_bbo(market_type, msg),
->>>>>>> 419d54be
         "deribit" => exchanges::deribit::parse_bbo(market_type, msg),
         "kraken" => exchanges::kraken::parse_bbo(market_type, msg, received_at),
         _ => Err(SimpleError::new(format!("Unknown exchange {}", exchange))),
@@ -270,16 +263,10 @@
     exchange: &str,
     market_type: MarketType,
     msg: &str,
-<<<<<<< HEAD
-    msg_type: MessageType,
 ) -> Result<CandlestickMsg, SimpleError> {
     match exchange {
-        "bitfinex" => exchanges::bitfinex::parse_candlestick(market_type, msg, msg_type),
-=======
-) -> Result<CandlestickMsg, SimpleError> {
-    match exchange {
+        "bitfinex" => exchanges::bitfinex::parse_candlestick(market_type, msg),
         "kucoin" => exchanges::kucoin::parse_candlestick(market_type, msg),
->>>>>>> 419d54be
         _ => Err(SimpleError::new(format!("Unknown exchange {}", exchange))),
     }
 }
