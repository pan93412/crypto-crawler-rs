[package]
name = "crypto-rest-client"
version = "0.9.4"
authors = ["soulmachine <soulmachine@gmail.com>"]
edition = "2021"
description   = "An RESTful client for all cryptocurrency exchanges."
license = "Apache-2.0"
repository = "https://github.com/crypto-crawler/crypto-crawler-rs/tree/main/crypto-rest-client"
keywords = ["cryptocurrency", "blockchain", "trading"]

[dependencies]
<<<<<<< HEAD
crypto-market-type = { path = "../crypto-market-type" }
=======
crypto-market-type = "1.1.1"
>>>>>>> 8d3c3c0d
once_cell = "1.13.0"
log = "0.4.17"
regex = "1.6.0"
reqwest = { version = "0.11.11", features = ["blocking", "gzip", "socks"] }
serde = { version = "1.0.138", features = ["derive"] }
serde_json = "1.0.82"

[dev_dependencies]
test-case = "1"<|MERGE_RESOLUTION|>--- conflicted
+++ resolved
@@ -9,11 +9,7 @@
 keywords = ["cryptocurrency", "blockchain", "trading"]
 
 [dependencies]
-<<<<<<< HEAD
 crypto-market-type = { path = "../crypto-market-type" }
-=======
-crypto-market-type = "1.1.1"
->>>>>>> 8d3c3c0d
 once_cell = "1.13.0"
 log = "0.4.17"
 regex = "1.6.0"
